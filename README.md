--- conflicted
+++ resolved
@@ -2,14 +2,7 @@
 
 [![Build](https://github.com/Mechanical-Advantage/AdvantageScope/actions/workflows/build.yml/badge.svg?branch=main)](https://github.com/Mechanical-Advantage/AdvantageScope/actions/workflows/build.yml)
 
-<<<<<<< HEAD
-Advantage Scope is a robot diagnostics, log review/analysis, and data
-visualization application for FIRST Robotics Competition teams. It reads logs
-in WPILOG and RLOG file formats, and supports live robot data viewing using NT4
-or RLOG streaming.
-=======
 AdvantageScope is a robot diagnostics, log review/analysis, and data visualization application for FIRST Robotics Competition teams. It reads logs in WPILOG and RLOG file formats, and supports live robot data viewing using NT4 or RLOG streaming. AdvantageScope can be used with any WPILib project, but is also optimized for use with our [AdvantageKit](https://github.com/Mechanical-Advantage/AdvantageKit) logging framework.
->>>>>>> 92d30c1b
 
 It includes the following tools:
 
@@ -21,22 +14,11 @@
 - Console message review
 - Log statistics analysis
 
-<<<<<<< HEAD
-Advantage Scope can be used with any WPILib project, but is also optimized for use with our [AdvantageKit](https://github.com/Mechanical-Advantage/AdvantageKit) logging framework.
-
-View the [online documentation](/docs/INDEX.md) or find it offline by clicking the book icon in the tab bar.
-=======
 **View the [online documentation](/docs/INDEX.md) or find it offline by clicking the 📖 icon in the tab bar.**
->>>>>>> 92d30c1b
 
 ![Example screenshot](/docs/resources/screenshot-light.png)
 
 ## Installation
 
-<<<<<<< HEAD
-1. Click the release marked "Latest" under "Releases".
-2. Download the appropriate build for your OS & architecture. Windows, Mac, and Linux binaries are provided.
-=======
 1. Find the [latest release](https://github.com/Mechanical-Advantage/AdvantageScope/releases/latest) under "Releases".
-2. Download the appropriate build based on the OS & architecture. AdvantageScope supports Windows, macOS, and Linux on both x86 and ARM architectures.
->>>>>>> 92d30c1b
+2. Download the appropriate build based on the OS & architecture. AdvantageScope supports Windows, macOS, and Linux on both x86 and ARM architectures.