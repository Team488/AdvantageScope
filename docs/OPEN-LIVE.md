# Connecting to Live Sources

_[< Return to homepage](/docs/INDEX.md)_

<<<<<<< HEAD
All visualizations in Advantage Scope are designed to receive live data from a robot or simulator in addition to log files. This section describes how to connect to real time data sources.
=======
All visualizations in AdvantageScope are designed to receive live data from a robot or simulator in addition to log files. This section describes how to connect to real time data sources.
>>>>>>> 92d30c1b

## Configuration

Open the preferences window by pressing **cmd/ctrl + comma** or clicking "Help" > "Show Preferences..." (Windows/Linux) or "AdvantageScope" > "Preferences..." (macOS). Update the "roboRIO Address" and "Live Mode (options listed below).

> Note: Click "File" > "Use USB roboRIO Address" to temporarily use the IP address "172.22.11.2" for all connections.

- **NetworkTables 4:** This is the default networking protocol starting in WPILib 2023, and is commonly used by dashboards, coprocessors, etc. See the [WPILib documentation](https://docs.wpilib.org/en/stable/docs/software/networktables/index.html) for more details. Note that NetworkTables 3 (used by WPILib 2022 and older) is not supported by Advantage Scope.
- **NetworkTables 4 (AdvantageKit):** This mode is designed for use with robot code running AdvantageKit, which publishes to the "/AdvantageKit" table in NetworkTables. The only difference from the **NetworkTables 4** mode is that the "/AdvantageKit" table is used as the root, which allows for easier switching between an NT4 connection and an AdvantageKit log file.
- **RLOG Server:** This protocol is used by AdvantageKit v1 (2022), and is included for compatibility with older code bases. Note that the "RLOG Server Port" must be set to use this mode.

![Diagram of live preferences](/docs/resources/open-live/open-live-1.png)

## Starting the Connection

To start the connection to a robot (using the configured "roboRIO Address") or a simulator (using "127.0.0.1"), follow these steps:

- **Robot:** Click "File" > "Connect to Robot" or press **cmd/ctrl + K**
- **Simulator:** Click "File" > "Connect to Simulator" or press **shift + cmd/ctrl + K**

The window title displays the IP address and the text "Searching" until the robot/sim is connected. It attempts to reconnect automatically using the same settings after a disconnect.

## Viewing Live Data

<<<<<<< HEAD
When connected to a live source, Advantage Scope locks all tabs to the current time by default. Views like the line graph and table autoscroll, and views like odometry and joysticks display the current values of each field. Clicking the red arrow button in the navigation bar toggles this lock, enabling viewing and replay of past data.
=======
When connected to a live source, AdvantageScope locks all tabs to the current time by default. Views like the [line graph](/docs/tabs/LINE-GRAPH.md) and [table](/docs/tabs/TABLE.md) autoscroll, and views like odometry and joysticks display the current values of each field. Clicking the red arrow button in the navigation bar toggles this lock, enabling viewing and replay of past data.
>>>>>>> 92d30c1b

> Note: Scrolling to the left in the line graph also unlocks from the current time, and scrolling all the way to the right locks to the current time again.

![Live viewing controls](/docs/resources/open-live/open-live-2.gif)<|MERGE_RESOLUTION|>--- conflicted
+++ resolved
@@ -2,11 +2,7 @@
 
 _[< Return to homepage](/docs/INDEX.md)_
 
-<<<<<<< HEAD
-All visualizations in Advantage Scope are designed to receive live data from a robot or simulator in addition to log files. This section describes how to connect to real time data sources.
-=======
 All visualizations in AdvantageScope are designed to receive live data from a robot or simulator in addition to log files. This section describes how to connect to real time data sources.
->>>>>>> 92d30c1b
 
 ## Configuration
 
@@ -31,11 +27,7 @@
 
 ## Viewing Live Data
 
-<<<<<<< HEAD
-When connected to a live source, Advantage Scope locks all tabs to the current time by default. Views like the line graph and table autoscroll, and views like odometry and joysticks display the current values of each field. Clicking the red arrow button in the navigation bar toggles this lock, enabling viewing and replay of past data.
-=======
 When connected to a live source, AdvantageScope locks all tabs to the current time by default. Views like the [line graph](/docs/tabs/LINE-GRAPH.md) and [table](/docs/tabs/TABLE.md) autoscroll, and views like odometry and joysticks display the current values of each field. Clicking the red arrow button in the navigation bar toggles this lock, enabling viewing and replay of past data.
->>>>>>> 92d30c1b
 
 > Note: Scrolling to the left in the line graph also unlocks from the current time, and scrolling all the way to the right locks to the current time again.
 
